use crate::{assert_eq_osu_str, osu_file::OsuFile};

#[test]
fn v3() {
    let v3 = include_str!("./files/v3.osu");
    let osu_file = v3.parse::<OsuFile>().unwrap();

    assert_eq_osu_str(v3, osu_file.to_string());
}

#[test]
fn v3_to_v14() {
    let v3 = include_str!("./files/v3.osu");
    let v3_v14 = include_str!("./files/v3_v14.osu");
    let mut osu_file = v3.parse::<OsuFile>().unwrap();
    osu_file.version = 14;

    assert_eq_osu_str(v3_v14, osu_file.to_string());
}

#[test]
fn v4() {
    let v4 = include_str!("./files/v4.osu");
    let osu_file = v4.parse::<OsuFile>().unwrap();

    assert_eq_osu_str(v4, osu_file.to_string());
}

#[test]
fn v5() {
    let v5 = include_str!("./files/v5.osu");
    let osu_file = v5.parse::<OsuFile>().unwrap();

    assert_eq_osu_str(v5, osu_file.to_string());
}

#[test]
fn v6() {
    let v6 = include_str!("./files/v6.osu");
    let osu_file = v6.parse::<OsuFile>().unwrap();

    assert_eq_osu_str(v6, osu_file.to_string());
}

#[test]
fn v7() {
    let v7 = include_str!("./files/v7.osu");
    let osu_file = v7.parse::<OsuFile>().unwrap();

    assert_eq_osu_str(v7, osu_file.to_string());
}

#[test]
fn v8() {
    let v8 = include_str!("./files/v8.osu");
    let osu_file = v8.parse::<OsuFile>().unwrap();

    assert_eq_osu_str(v8, osu_file.to_string());
}

#[test]
fn v9() {
    let v9 = include_str!("./files/v9.osu");
    let osu_file = v9.parse::<OsuFile>().unwrap();

    assert_eq_osu_str(v9, osu_file.to_string());
}

#[test]
fn v9_spaces() {
    let v9_spaces = include_str!("./files/v9_spaces.osu");
    let osu_file = v9_spaces.parse::<OsuFile>().unwrap();

    assert_eq_osu_str(v9_spaces, osu_file.to_string());
}

#[test]
fn v10() {
    let v10 = include_str!("./files/v10.osu");
    let osu_file = v10.parse::<OsuFile>().unwrap();

    assert_eq_osu_str(v10, osu_file.to_string());
}

#[test]
fn v11() {
    let v11 = include_str!("./files/v11.osu");
    let osu_file = v11.parse::<OsuFile>().unwrap();

    assert_eq_osu_str(v11, osu_file.to_string());
}

#[test]
fn v12() {
    let v12 = include_str!("./files/v12.osu");
    let osu_file = v12.parse::<OsuFile>().unwrap();

    assert_eq_osu_str(v12, osu_file.to_string());
}

#[test]
fn v13() {
    let v13 = include_str!("./files/v13.osu");
    let osu_file = v13.parse::<OsuFile>().unwrap();

    assert_eq_osu_str(v13, osu_file.to_string());
}

#[test]
fn v14() {
    let v14 = include_str!("./files/v14.osu");
    let osu_file = v14.parse::<OsuFile>().unwrap();

    assert_eq_osu_str(v14, osu_file.to_string());
}

#[test]
fn v14_2() {
    let v14_2 = include_str!("./files/v14_2.osu");
    let osu_file = v14_2.parse::<OsuFile>().unwrap();

    assert_eq_osu_str(v14_2, osu_file.to_string());
}

#[test]
fn v14_3() {
    let v14_3 = include_str!("./files/v14_3.osu");
    let osu_file = v14_3.parse::<OsuFile>().unwrap();

    assert_eq_osu_str(v14_3, osu_file.to_string());
}

#[test]
fn aspire_osb1() {
    let osb = include_str!("./files/aspire_osb1.osb");
    let mut osu_file = OsuFile::default(14);
    osu_file.append_osb(osb).unwrap();

    assert_eq_osu_str(osb, osu_file.osb_to_string().unwrap());
}

#[test]
fn aspire1() {
    let i = include_str!("./files/aspire1.osu");
    let o = i.parse::<OsuFile>().unwrap();
    assert_eq_osu_str(i, o.to_string());
}

#[test]
fn aspire2() {
    let i = include_str!("./files/aspire2.osu");
    let o = i.parse::<OsuFile>().unwrap();
    assert_eq_osu_str(i, o.to_string());
}

#[test]
fn aspire3() {
    let i = include_str!("./files/aspire3.osu");
    let o = i.parse::<OsuFile>().unwrap();
    assert_eq_osu_str(i, o.to_string());
}

#[test]
fn aspire8() {
    let i = include_str!("./files/aspire8.osu");
    let o = i.parse::<OsuFile>().unwrap();
    assert_eq_osu_str(i, o.to_string());
}

#[test]
fn aspire9() {
    let i = include_str!("./files/aspire9.osu");
    let o = i.parse::<OsuFile>().unwrap();
    assert_eq_osu_str(i, o.to_string());
}

#[test]
fn aspire15() {
    let i = include_str!("./files/aspire15.osu");
    let o = i.parse::<OsuFile>().unwrap();
    assert_eq_osu_str(i, o.to_string());
}

#[test]
fn aspire17() {
    let i = include_str!("./files/aspire17.osu");
    let o = i.parse::<OsuFile>().unwrap();
    assert_eq_osu_str(i, o.to_string());
}

#[test]
fn aspire18() {
    let i = include_str!("./files/aspire18.osu");
    let o = i.parse::<OsuFile>().unwrap();
    assert_eq_osu_str(i, o.to_string());
}

#[test]
fn aspire19() {
    let i = include_str!("./files/aspire19.osu");
    let o = i.parse::<OsuFile>().unwrap();
    assert_eq_osu_str(i, o.to_string());
}

#[test]
fn aspire20() {
    let i = include_str!("./files/aspire20.osu");
    let o = i.parse::<OsuFile>().unwrap();
    assert_eq_osu_str(i, o.to_string());
}

#[test]
fn aspire21() {
    let i = include_str!("./files/aspire21.osu");
    let o = i.parse::<OsuFile>().unwrap();
    assert_eq_osu_str(i, o.to_string());
}

#[test]
fn aspire27() {
    let i = include_str!("./files/aspire27.osu");
    let o = i.parse::<OsuFile>().unwrap();
    assert_eq_osu_str(i, o.to_string());
}

#[test]
fn error_line_index_with_leading_ws() {
    let i = include_str!("./files/leading_ws_w_err.osu");
    let o = i.parse::<OsuFile>().unwrap_err();
    assert_eq_osu_str(
        o.to_string(),
        "Line 7, Invalid colon set, expected format of `key: value`",
    );
}

#[test]
fn variable_osb() {
    let mut osu = OsuFile::default(14);
    let osb = include_str!("./files/variable.osb");

    osu.append_osb(osb).unwrap();

    assert_eq_osu_str(osu.osb_to_string().unwrap(), osb);
}

#[test]
fn variable2_osb() {
    let mut osu = OsuFile::default(14);
    let osb = include_str!("./files/variable2.osb");

    osu.append_osb(osb).unwrap();

    assert_eq_osu_str(osu.osb_to_string().unwrap(), osb);
}

#[test]
fn error_line_index_osb() {
    let mut osu = OsuFile::default(14);
    let osb = include_str!("./files/error_line_index.osb");

    let err = osu.append_osb(osb).unwrap_err();

    assert_eq_osu_str(err.to_string(), "Line 21, Unknown command type");
}

#[test]
fn error_line_index_variable_osb() {
    let mut osu = OsuFile::default(14);
    let osb = include_str!("./files/error_line_index_variable.osb");

    let err = osu.append_osb(osb).unwrap_err();

    assert_eq_osu_str(err.to_string(), "Line 3, Missing the header `$`");
}

#[test]
fn error_line_index_sb_in_osu() {
    let err = include_str!("./files/error_line_index_sb.osu")
        .parse::<OsuFile>()
        .unwrap_err();

    // line 46
    assert_eq_osu_str(err.to_string(), "Line 46, Unknown command type");
}

#[test]
fn v5_timingpoint_full() {
    let i = include_str!("./files/v5_timingpoint_full.osu");
    let o = i.parse::<OsuFile>().unwrap();
    assert_eq_osu_str(i, o.to_string());
}

#[test]
fn osb() {
    let mut osu = OsuFile::default(14);
    let osb = include_str!("./files/osb.osb");

    osu.append_osb(osb).unwrap();

    assert_eq_osu_str(osu.osb_to_string().unwrap(), osb);
}

#[test]
fn osb_2() {
    let mut osu = OsuFile::default(14);
    let osb = include_str!("./files/osb_2.osb");

    osu.append_osb(osb).unwrap();

    assert_eq_osu_str(osu.osb_to_string().unwrap(), osb);
}

#[test]
fn missing_effects_field() {
    let i = include_str!("./files/missing_effects_field.osu");
    let o = i.parse::<OsuFile>().unwrap();

    assert_eq_osu_str(i, o.to_string());
}

#[test]
<<<<<<< HEAD
fn event4() {
    let i = include_str!("./files/event4.osu");
=======
fn oblivion_aspire() {
    let i = include_str!("./files/oblivion_aspire.osu");
    let o = i.parse::<OsuFile>().unwrap();

    assert_eq_osu_str(i, o.to_string());
}

#[test]
fn match_test() {
    let i = include_str!("./files/match_test.osu");
    let o = i.parse::<OsuFile>().unwrap();

    assert_eq_osu_str(i, o.to_string());
}

#[test]
fn match_test2() {
    let i = include_str!("./files/match_test2.osu");
    let o = i.parse::<OsuFile>().unwrap();

    assert_eq_osu_str(i, o.to_string());
}

#[test]
fn match_test_osb() {
    let mut osu = OsuFile::default(14);
    let osb = include_str!("./files/match_test.osb");

    osu.append_osb(osb).unwrap();

    assert_eq_osu_str(osu.osb_to_string().unwrap(), osb);
}

#[test]
fn match_test_osb2() {
    let mut osu = OsuFile::default(14);
    let osb = include_str!("./files/match_test2.osb");

    osu.append_osb(osb).unwrap();

    assert_eq_osu_str(osu.osb_to_string().unwrap(), osb);
}

#[test]
fn combo_blue() {
    let i = include_str!("./files/combo_blue.osu");
    let o = i.parse::<OsuFile>().unwrap();

    assert_eq_osu_str(i, o.to_string());
}

#[test]
fn object_origin_value() {
    let i = include_str!("./files/object_origin_value.osu");
>>>>>>> f01654b7
    let o = i.parse::<OsuFile>().unwrap();

    assert_eq_osu_str(i, o.to_string());
}<|MERGE_RESOLUTION|>--- conflicted
+++ resolved
@@ -319,10 +319,6 @@
 }
 
 #[test]
-<<<<<<< HEAD
-fn event4() {
-    let i = include_str!("./files/event4.osu");
-=======
 fn oblivion_aspire() {
     let i = include_str!("./files/oblivion_aspire.osu");
     let o = i.parse::<OsuFile>().unwrap();
@@ -377,7 +373,6 @@
 #[test]
 fn object_origin_value() {
     let i = include_str!("./files/object_origin_value.osu");
->>>>>>> f01654b7
     let o = i.parse::<OsuFile>().unwrap();
 
     assert_eq_osu_str(i, o.to_string());
